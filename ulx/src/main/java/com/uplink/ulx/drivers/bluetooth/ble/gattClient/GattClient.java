package com.uplink.ulx.drivers.bluetooth.ble.gattClient;

import android.bluetooth.BluetoothAdapter;
import android.bluetooth.BluetoothDevice;
import android.bluetooth.BluetoothGatt;
import android.bluetooth.BluetoothGattCallback;
import android.bluetooth.BluetoothGattCharacteristic;
import android.bluetooth.BluetoothGattDescriptor;
import android.bluetooth.BluetoothGattService;
import android.bluetooth.BluetoothManager;
import android.bluetooth.BluetoothProfile;
import android.content.Context;
import android.os.Build;
import android.os.Looper;
import android.os.SystemClock;

import com.uplink.ulx.UlxError;
import com.uplink.ulx.UlxErrorCode;
import com.uplink.ulx.drivers.bluetooth.ble.gattServer.MtuRegistry;
import com.uplink.ulx.drivers.bluetooth.ble.model.active.BleForeignService;
import com.uplink.ulx.drivers.bluetooth.ble.model.passive.BleDomesticService;
import com.uplink.ulx.drivers.commons.StateManager;
import com.uplink.ulx.model.State;
import com.uplink.ulx.utils.Completable;
import com.uplink.ulx.utils.SerialOperationsManager;
import com.uplink.ulx.utils.SetOnceRef;

import java.lang.ref.WeakReference;
import java.util.List;
import java.util.Objects;
import java.util.UUID;

import androidx.annotation.MainThread;
import timber.log.Timber;

/**
 * The GattClient implements most of the logic that interacts with the system
 * framework for managing the adapter from the client perspective. This includes
 * connecting to a remote GATT server, as well as subscribing and validating
 * its characteristics for I/O purposes. It communicates up the hierarchy
 * through a series of delegates.
 */
public class GattClient extends BluetoothGattCallback {

    /**
     * This delegate listen to connection events, related with connection
     * processes that are managed by the GattClient.
     */
    public interface ConnectorDelegate {

        /**
         * This callback gives indication that the GATT client connected to the
         * remote device. After the connection has been established, I/O
         * operations may still not be performed, since the streams must be
         * subscribed, but from this moment on, the devices are connected.
         * @param gattClient The GATT client that just connected.
         */
        void onConnected(GattClient gattClient);

        /**
         * The given GATT client could not be connected. The reason for the
         * failure should be described by the given UlxError instance. The
         * implementation will not attempt to reconnect.
         * @param gattClient The GATT client that failed connecting.
         * @param error An error, indicating a probable cause for the failure.
         */
        void onConnectionFailure(GattClient gattClient, UlxError error);

        /**
         * The connection established by the given GATT client was lost and
         * could not be recovered. Any attempt to perform I/O operations on
         * this client will fail.
         * @param gattClient The GATT client that failed connecting.
         * @param error An error, indicating a probable cause for the failure.
         */
        void onDisconnection(GattClient gattClient, UlxError error);
    }

    /**
     * The InputStreamDelegate receives notifications for InputStream related
     * events. These include some of the stream's lifecycle events, as well as
     * I/O.
     */
    public interface InputStreamDelegate {

        /**
         * This event being triggered means that the device has successfully
         * subscribed the output characteristic for the remote peer. In the
         * local device the name is reversed because what constitutes output
         * for the remote peer is also input for the host device. As soon as
         * the characteristic is subscribed, the host is capable of receiving
         * input from the remote device (central), and thus I/O can be expected
         * at any time.
         * @param gattClient The GattClient triggering the notification.
         */
        void onOpen(GattClient gattClient);

        /**
         * This event is triggered by the {@link GattClient} to give indication
         * that a subscribed characteristic was updated by the remote peer. This
         * corresponds to the {@link GattClient} receiving input from the remote
         * peer. The delegate should interpret the operation by reading the
         * value from the characteristic.
         * @param gattClient The {@link GattClient} triggering the notification.
         * @param characteristic The characteristic that was updated.
         */
        void onCharacteristicChanged(GattClient gattClient, BluetoothGattCharacteristic characteristic);
    }

    /**
     * The OutputStreamDelegate receives notifications for OutputStream related
     * events. These include some of the stream's lifecycle events, as well as
     * I/O.
     */
    public interface OutputStreamDelegate {

        /**
         * This callback is triggered when the MTU is negotiated by the peers.
         * The {@link com.uplink.ulx.drivers.model.OutputStream} should keep
         * this value because it's the amount of data that it's supposed to
         * send per burst. If this method is never called, it means that the
         * MTU negotiation failed, and thus the stream should use the default.
         * @param gattClient The GattClient triggering the notification.
         * @param mtu The negotiated MTU.
         */
        void onMtuNegotiated(GattClient gattClient, int mtu);

        /**
         * This callback is triggered by the {@link GattClient} when a
         * characteristic as been successfully written. This means that the
         * write operation was acknowledged by the remote peer, and thus that
         * the delivery already occurred.
         * @param gattClient The GattClient triggering the notification.
         */
        void onCharacteristicWritten(GattClient gattClient);

        /**
         * This callback is triggered when the {@link GattClient} attempts to
         * write to the reliable output characteristic but it fails to do so.
         * The error argument will give indication of a probable cause for the
         * failure.
         * @param gattClient The GattClient triggering the notification.
         * @param error An error, indicting a probable cause for the failure.
         */
        void onCharacteristicWriteFailure(GattClient gattClient, UlxError error);
    }

    private GattClient.ConnectorDelegate connectorDelegate;
    private WeakReference<InputStreamDelegate> inputStreamDelegate;
    private WeakReference<OutputStreamDelegate> outputStreamDelegate;

    private final SetOnceRef<StateManager> stateManager;

    private final BleDomesticService domesticService;
    private final BluetoothDevice bluetoothDevice;
    private final BluetoothManager bluetoothManager;
    private BluetoothAdapter bluetoothAdapter;
    private BluetoothGatt bluetoothGatt;

    private int mtu;

    private final Context context;

    private final SerialOperationsManager operationsManager;
    private volatile Completable connectionOperation;
    private volatile Completable mtuOperation;
    private volatile Completable discoverServicesOperation;
    private volatile Completable subscribeCharacteristicOperation;
    private volatile Completable writeOperation;
    private volatile Completable disconnectOperation;

    public static GattClient newInstance(
            BluetoothDevice bluetoothDevice,
            BluetoothManager bluetoothManager,
            BleDomesticService domesticService,
            SerialOperationsManager operationsManager,
            Context context
    ) {
        final GattClient instance = new GattClient(
                bluetoothDevice,
                bluetoothManager,
                domesticService,
                operationsManager,
                context
        );
        instance.initialize();
        return instance;
    }

    /**
     * Constructor. Initializes with the given parameters.
     *
     * @param bluetoothDevice   The BluetoothDevice being abstracted.
     * @param bluetoothManager  An abstraction to perform high level Bluetooth management.
     * @param domesticService   The BLE service description.
     * @param operationsManager operations manager to serialize BLE operations
     * @param context           The Android environment context.
     */
    private GattClient(
            BluetoothDevice bluetoothDevice,
            BluetoothManager bluetoothManager,
            BleDomesticService domesticService,
            SerialOperationsManager operationsManager,
            Context context
    ) {
        Objects.requireNonNull(bluetoothDevice);
        Objects.requireNonNull(bluetoothManager);
        Objects.requireNonNull(domesticService);
        Objects.requireNonNull(context);

        this.connectorDelegate = null;
        this.inputStreamDelegate = null;
        this.outputStreamDelegate = null;

        this.stateManager = new SetOnceRef<>();

        this.bluetoothDevice = bluetoothDevice;
        this.bluetoothManager = bluetoothManager;
        this.bluetoothAdapter = null;
        this.bluetoothGatt = null;
        this.mtu = MtuRegistry.DEFAULT_MTU;

        this.domesticService = domesticService;
        this.operationsManager = operationsManager;

        this.context = context;
    }

    private void initialize() {
        stateManager.setRef(new StateManager(new StateManager.Delegate(){
            @Override
            public void requestStart(StateManager stateManager) {
                doConnect();
            }

            @Override
            public void requestStop(StateManager stateManager) {
                cleanup();
            }

            @Override
            public void onStart(StateManager stateManager) {
                negotiateMtu();
            }

            @Override
            public void onStop(StateManager stateManager, UlxError error) {
                cleanup();

                if (error != null) {
                    notifyOnDisconnection(error);
                } else {
                    // TODO
                }
            }

            private void cleanup() {
                Timber.d("Cleaning up!");
                // Clean up; without this, future attempts to connect between these
                // same two devices should result in more 133 error codes. See:
                // https://stackoverflow.com/questions/25330938/android-bluetoothgatt-status-133-register-callback
                disconnectOperation = operationsManager.enqueue(
                        new SerialOperationsManager.Task() {
                            @Override
                            public void run(Completable completable) {
                                if (bluetoothGatt != null) {
<<<<<<< HEAD
                                    Timber.d("Disconnecting from gatt!");
                                    bluetoothGatt.disconnect();
=======
                                    try {
                                        bluetoothGatt.disconnect();
                                    } catch (Exception e) {
                                        // DeadObjectException can be thrown here
                                        Timber.w(e, "Exception occurred while disconnecting");
                                        completable.markAsComplete(false);
                                    }
>>>>>>> 28728415
                                } else {
                                    completable.markAsComplete();
                                }
                            }

                            @Override
                            public void onComplete(SerialOperationsManager.Status status) {
                                // Close should not be immediately called after disconnect, as we
                                // need either confirmation that the state changed to disconnected. Since this
                                // callback might never come (e.g. if we are disconnecting while connecting),
                                // then a timeout of 2 seconds is also set to close the connection.
                                // Without doing so, the connection could not be correctly closed and
                                // leave memory leaks in the BLE stack, which would result in errors later
                                // on or even needing to reboot the device to fix it.
                                operationsManager.enqueue(completable -> {
                                    if (bluetoothGatt != null) {
                                        bluetoothGatt.close();
                                    }
                                    completable.markAsComplete();
                                });
                            }
                        },
                        2000
                );
            }

            @Override
            public void onFailedStart(StateManager stateManager, UlxError error) {
                cleanup();
                notifyOnConnectionFailure(error);
            }

            @Override
            public void onStateChange(StateManager stateManager) {
                StateManager.Delegate.super.onStateChange(stateManager);
            }
        }));
    }

    /**
     * Sets the ConnectorDelegate that is to listen to connection related
     * events. If a delegate was previously set, any new calls to this method
     * will override the previous setting.
     *
     * @param connectorDelegate The ConnectorDelegate to set.
     */
    public final void setConnectorDelegate(ConnectorDelegate connectorDelegate) {
        this.connectorDelegate = connectorDelegate;
    }

    /**
     * The current ConnectorDelegate, which will be listening to connection
     * events. If no delegate was previously set, this method returns null.
     *
     * @return The current ConnectorDelegate, or null, if one was not set.
     */
    public final ConnectorDelegate getConnectorDelegate() {
        return connectorDelegate;
    }

    /**
     * Sets the InputStreamDelegate that is to receive future notifications that
     * respect to input stream events. The implementation will keep a weak
     * reference to the given instance, as to prevent cyclic dependencies. If
     * another InputStreamDelegate was previously set, calling this method will
     * override it.
     *
     * @param inputStreamDelegate The instance to receive the callback events.
     */
    public final void setInputStreamDelegate(InputStreamDelegate inputStreamDelegate) {
        this.inputStreamDelegate = new WeakReference<>(inputStreamDelegate);
    }

    /**
     * Returns a strong reference to the InputStreamDelegate that was last set,
     * and also the one that is, at the moment, receiving InputStream events.
     * If none was set, this method returns null.
     *
     * @return The current {@link InputStreamDelegate}.
     */
    public final InputStreamDelegate getInputStreamDelegate() {
        return this.inputStreamDelegate != null ? this.inputStreamDelegate.get() : null;
    }

    /**
     * Sets the {@link OutputStreamDelegate} that is to receive future
     * notifications that respect to output stream events. The implementation
     * will keep a weak reference to the given instance, as to prevent cyclic
     * references. If another {@link OutputStreamDelegate} was previously set,
     * calling this method will override it.
     *
     * @param outputStreamDelegate The instance to receive the callback events.
     */
    public final void setOutputStreamDelegate(OutputStreamDelegate outputStreamDelegate) {
        this.outputStreamDelegate = new WeakReference<>(outputStreamDelegate);
    }

    /**
     * Returns a strong reference to the {@link OutputStreamDelegate} that was
     * last set, and also the one that is, at the moment, receiving
     * {@link com.uplink.ulx.drivers.model.OutputStream} events. If none was
     * set, this method returns null.
     *
     * @return The current {@link OutputStreamDelegate}.
     */
    public final OutputStreamDelegate getOutputStreamDelegate() {
        return this.outputStreamDelegate != null ? this.outputStreamDelegate.get() : null;
    }

    /**
     * Returns the BluetoothDevice associated with this GattClient. This
     * corresponds to the device abstraction that is represented by this class
     * instance.
     *
     * @return The BluetoothDevice instance.
     */
    public final BluetoothDevice getBluetoothDevice() {
        return this.bluetoothDevice;
    }

    /**
     * Getter for the BluetoothManager instance, which is passed down from the
     * Driver. This class is used to obtain the BluetoothAdapter and conduct
     * overall management of Bluetooth.
     *
     * @return The BluetoothManager instance.
     */
    private BluetoothManager getBluetoothManager() {
        return this.bluetoothManager;
    }

    /**
     * Getter for the BluetoothAdapter instance, as is made accessible by the
     * BluetoothManager passed down by the Driver. This class represents the
     * host's physical Bluetooth adapter, and is an abstraction that is used
     * by the implementation to interact with the adapter.
     *
     * @return The BluetoothAdapter instance.
     */
    private BluetoothAdapter getBluetoothAdapter() {
        if (this.bluetoothAdapter == null) {
            this.bluetoothAdapter = getBluetoothManager().getAdapter();
        }
        return this.bluetoothAdapter;
    }

    /**
     * Returns the BLE domestic service descriptor as given at construction
     * time. This will be used to validate the foreign service against its
     * domestic counterpart.
     *
     * @return The BLE domestic service.
     */
    private BleDomesticService getDomesticService() {
        return this.domesticService;
    }

    /**
     * Returns the last known value for the MTU. If the MTU has already been
     * negotiated, whatever was the negotiated value will be returned. If not,
     * then this returns DEFAULT_MTU (which is 20).
     * @return The MTU.
     */
    public int getMtu() {
        return this.mtu;
    }

    /**
     * Returns the Android environment Context given at construction time.
     *
     * @return The Android environment Context.
     */
    private Context getContext() {
        return this.context;
    }

    /**
     * Connects to the GATT server on this device and returns the BluetoothGatt
     * handler for the Bluetooth GATT profile.
     *
     * @return The Bluetooth GATT profile abstraction.
     */
    @MainThread
    private BluetoothGatt getBluetoothGatt() {

        // Make sure we're on the main thread
        assert Looper.myLooper() == Looper.getMainLooper();

        if (this.bluetoothGatt == null) {
            if (Build.VERSION.SDK_INT >= Build.VERSION_CODES.M) {
                this.bluetoothGatt = getBluetoothDevice().connectGatt(
                        getContext(),
                        false,
                        this,
                        BluetoothDevice.TRANSPORT_LE
                );
            } else {
                this.bluetoothGatt = getBluetoothDevice().connectGatt(
                        getContext(),
                        false,
                        this
                );
            }
        }
        return this.bluetoothGatt;
    }

    /**
     * Getter for the StateManager that is managing the class's state.
     * @return The GattClient's state manager instance.
     * @see StateManager
     */
    private StateManager getStateManager() {
        return stateManager.getRef();
    }

    /**
     * Requests the BluetoothGatt to connect, which corresponds to a connection
     * to the device that it represents.
     */
    public void connect() {
        getStateManager().start();
    }

    public void doConnect() {

        connectionOperation = operationsManager.enqueue(
                new SerialOperationsManager.Task() {
                    @Override
                    public void run(Completable completable) {
                        BluetoothGatt bluetoothGatt = getBluetoothGatt();

                        if (bluetoothGatt.connect()) {
                            Timber.i(
                                    "ULX connection request for native device %s accepted",
                                    getBluetoothDevice().getAddress()
                            );
                        } else {
                            completable.markAsComplete();

                            Timber.e(
                                    "ULX connection request for native device %s rejected",
                                    getBluetoothDevice().getAddress()
                            );

                            // We should try to figure out a better error message
                            UlxError error = new UlxError(
                                    UlxErrorCode.UNKNOWN,
                                    "Could not connect to the device.",
                                    "The connection could not be initiated.",
                                    "Please try connecting again."
                            );

                            getStateManager().notifyFailedStart(error);
                        }
                    }

                    @Override
                    public void onComplete(SerialOperationsManager.Status status) {
                        if (status != SerialOperationsManager.Status.Timeout) {
                            // this sleep is here to avoid TONS of problems in BLE, that occur
                            // whenever we start service discovery immediately after the
                            // connection is established
                            // TODO remove the sleep after a delay is added to SerialOperationsManager
                            SystemClock.sleep(600);


                            getStateManager().notifyStart();
                        } else {
                            Timber.i(
                                    "Connection Operation timed out! Device %s",
                                    bluetoothGatt.getDevice().getAddress()
                            );
                            final UlxError error = new UlxError(
                                    UlxErrorCode.CONNECTION_TIMEOUT,
                                    "Could not connect to the remote device.",
                                    "The connection timed out.",
                                    "Please try reconnecting or restarting the Bluetooth adapter."
                            );
                            getStateManager().notifyFailedStart(error);
                        }
                    }
                },
                // Set a timeout for 30 s
                30_000
        );
    }

    @Override
    public void onConnectionStateChange(BluetoothGatt bluetoothGatt, int status, int newState) {
        Timber.i(
                "ULX connection changed for native device %s with status %d. New state: %d",
                bluetoothGatt.getDevice().getAddress(),
                status,
                newState
        );

        //  hex	    Decimal	    reason
        //  0x08	8	        connection timeout
        //  0x13	19	        connection terminated by peer
        //  0x16	22	        connection terminated by local host
        //  0x22	34	        connection failed for LMP response tout
        //  0x85	133	        gatt_error

        ConnectorDelegate connectorDelegate = getConnectorDelegate();

        synchronized (this) {
            if (getStateManager().getState() == State.IDLE) {
                Timber.w("onConnectionStateChange() event received in IDLE state. Most likely the connection was timed out");
                return;
            }
        }

        // Don't proceed without a delegate; although this means that the
        // state change will simply be ignored.
        if (connectorDelegate == null) {
            Timber.i(
                    "ULX is ignoring a connection state change because the GATT client callback delegate was not set");
            return;
        }

        // Is the client connected?
        if (newState == BluetoothProfile.STATE_CONNECTED) {
            connectionOperation.markAsComplete();
        } else { // As per documentation, the other possibility is only BluetoothProfile.STATE_DISCONNECTED
            if (disconnectOperation != null) {
                disconnectOperation.markAsComplete();
            }

            if (getStateManager().getState() == State.STOPPING) {
                assert false; // Graceful disconnections are not expected at this point
                // Graceful, expected stop
                getStateManager().notifyStop(null);
            } else {
                final UlxError error = new UlxError(
                        UlxErrorCode.UNKNOWN,
                        "Could not connect or hold the connection to the remote device.",
                        "The connection could not be established or was lost.",
                        "Please try reconnecting or restarting the Bluetooth adapter."
                );

                getStateManager().notifyStop(error);
            }
        }
    }

    /**
     * This method negotiates the Maximum Transmissible Unit (MTU) with the
     * remote peer by asking it for its maximum supported value.
     */
    private void negotiateMtu() {
        mtuOperation = operationsManager.enqueue(
                new SerialOperationsManager.Task() {
                    @Override
                    public void run(Completable completable) {
                        Timber.i(
                                "ULX is requesting the MTU from the remote native device %s",
                                getBluetoothDevice().getAddress()
                        );

                        // 512 is the maximum MTU possible, and its the one we're aiming for.
                        // In case of failure, we skip the MTU negotiation and go straight to
                        // discovering the services, since MTU failure is not blocking.
                        if (!getBluetoothGatt().requestMtu(MtuRegistry.MAXIMUM_MTU)) {
                            Timber.i(
                                    "ULX MTU request for remote native device %s failed, and the services will be discovered instead",
                                    getBluetoothDevice().getAddress()
                            );
                            completable.markAsComplete();
                        }
                    }

                    @Override
                    public void onComplete(SerialOperationsManager.Status status) {
                        onMtuNegotiationAttemptFinished();
                    }
                },
                MtuRegistry.MTU_REQUEST_TIMEOUT_MS
        );
    }

    /**
     * Called when MTU negotiation attempt finished - either successfully or not.
     * This will proceed with connection process, but only if an MTU request is currently pending
     */
    private void onMtuNegotiationAttemptFinished() {
        discoverServices();
    }

    @Override
    public void onMtuChanged(BluetoothGatt gatt, int mtu, int status) {
        Timber.i(
                "ULX negotiated MTU value %d with remote device %s and status %d",
                mtu,
                gatt.getDevice().getAddress(),
                status
        );

        // Keep the negotiated MTU in case of success. Failure means that we
        // stick with the default.
        if (status == BluetoothGatt.GATT_SUCCESS) {
            this.mtu = mtu;

            // This will notify the stream if it is already set, although that
            // is unlikely.
            notifyOnMtuNegotiation();
        }

        if (mtuOperation != null) {
            mtuOperation.markAsComplete();
        }
    }

    /**
     * Propagates a notification of a change of MTU, if the {@link
     * OutputStreamDelegate} is set. Does nothing otherwise. The value to
     * propagate to the delegate is the last known MTU, as kept by the
     * {@link GattClient} upon negotiation.
     */
    private void notifyOnMtuNegotiation() {
        OutputStreamDelegate outputStreamDelegate = getOutputStreamDelegate();
        if (outputStreamDelegate != null) {
            outputStreamDelegate.onMtuNegotiated(this, getMtu());
        }
    }

    /**
     * This method requests the GATT client to discover the remote services
     * offered by the GATT server. This method is asynchronous, meaning that
     * the discovery result will be notified through a delegate call (either
     * onServicesDiscovered() or onFailedServiceDiscovery(), depending on the
     * result). If the service discovery process cannot be initiated, this
     * method triggers an immediate notification to the delegate, with
     * onFailedServiceDiscovery(). Otherwise, the services will be validated
     * and the connection lifecycle will continue.
     */
    public void discoverServices() {

        discoverServicesOperation = operationsManager.enqueue(
                new SerialOperationsManager.Task() {
                    @Override
                    public void run(Completable completable) {
                        Timber.i(
                                "ULX discovering services on remote native device %s",
                                getBluetoothDevice().getAddress()
                        );

                        BluetoothGatt bluetoothGatt = getBluetoothGatt();

                        if (!bluetoothGatt.discoverServices()) {
                            completable.markAsComplete();

                            // It's not that the service discovery failed, but rather that it
                            // couldn't be initiated
                            UlxError error = new UlxError(
                                    UlxErrorCode.UNKNOWN,
                                    "The connection to the remote device failed.",
                                    "Failed to discover the Bluetooth LE services offered by the remote device.",
                                    "Try connecting again, or restarting the Bluetooth adapter."
                            );

                            notifyOnConnectionFailure(error);
                        }
                    }

                    @Override
                    public void onComplete(SerialOperationsManager.Status status) {
                        // if timeout has occurred retry operation?
                        if (status == SerialOperationsManager.Status.Timeout) {
                            Timber.i(
                                    "Services Discovery Timed out! Device %s",
                                    bluetoothGatt.getDevice().getAddress()
                            );
                            handleServicesDiscoveryFail();
                        }
                    }
                },
        4_000);

    }

    @Override
    public void onServicesDiscovered(final BluetoothGatt gatt, int status) {
        Timber.i(
                "ULX services discovered for remote native device %s with status %d",
                gatt.getDevice().getAddress(),
                status
        );

        if(discoverServicesOperation != null) {
            discoverServicesOperation.markAsComplete();
        }

        // Services discovered
        if (status == BluetoothGatt.GATT_SUCCESS) {
            handleServicesDiscovered(gatt.getServices());
        }

        // The service wasn't discovered, something went wrong
        else {
            handleServicesDiscoveryFail();
        }
    }

    /**
     * This method will generate and error and notify the delegate that the connection
     * procedure has failed. This can occur when the discoverServices operation has
     * failed or timed out. Without having the list of services, the connection cannot
     * proceed.
     */
    private void handleServicesDiscoveryFail() {
        // We should be checking the status for this
        UlxError error = new UlxError(
                UlxErrorCode.UNKNOWN,
                "Could not connect to the device using Bluetooth Low Energy.",
                "The service discovery process failed.",
                "Make sure that the other device is properly configured and still within range."
        );

        notifyOnConnectionFailure(error);
    }

    /**
     * This method proceeds with the discovery lifecycle after the services
     * have been discovered on the remote device. It looks for the remote
     * service matching the expected description and checks whether the host
     * device should be the one to initiate a connection. This will happen if
     * the host device has a reliable control characteristic that compares
     * lexicographically lower than the its remote counterpart. The host will
     * also initiate the connection if it does not support advertising, since
     * that means that it won't be visible on the network. In case the host is
     * the initiator, it will being subscribing the remote's characteristics,
     * preparing for I/O.
     *
     * @param services The list of services from which the implementation will
     *                 extract the matching service, if one exists.
     */
    private void handleServicesDiscovered(List<BluetoothGattService> services) {
        Timber.i(
                "ULX validating remote services for native device %s",
                getBluetoothDevice().getAddress()
        );

        BleForeignService foreignService = getForeignService(services);

        // Is the service valid or a protocol violation?
        if (foreignService == null) {

            UlxError error = new UlxError(
                    UlxErrorCode.PROTOCOL_VIOLATION,
                    "Could not connect to remote device.",
                    "The device failed to comply with the protocol by specifying the wrong type of service.",
                    "Please verify that the remote device is properly configured."
            );

            notifyOnConnectionFailure(error);

            return;
        }

        BluetoothGattCharacteristic domesticReliableControl = getDomesticService().getReliableControl();
        BluetoothGattCharacteristic foreignReliableControl = foreignService.getReliableControl();

        Objects.requireNonNull(domesticReliableControl);
        Objects.requireNonNull(foreignReliableControl);

        subscribeCharacteristic(foreignReliableControl);
    }

    /**
     * This method looks for a service matching the domestic service UUID on the
     * given list of services. This corresponds to looking up a list of
     * discovered services for one matching the host's description, which works
     * as a means of validation. If no service in the list matches the
     * description, this method will return null. Otherwise, a BleForeignService
     * is instantiated, which means that this method also works as a factory.
     *
     * @param services The list of services to verify.
     * @return An instance of BleForeignService if one service checks out.
     */
    private BleForeignService getForeignService(List<BluetoothGattService> services) {

        for (BluetoothGattService gattService : services) {

            String foreignServiceUuid = gattService.getUuid().toString();
            String domesticServiceUuid = BleDomesticService.getGattServiceIdentifier();

            // Service UUID match?
            if (!foreignServiceUuid.equalsIgnoreCase(domesticServiceUuid)) {
                continue;
            }

            // Even if the UUIDs match, the validation may still fail, in which
            // case this will return null. That being the case, this constitutes
            // a protocol violation (e.g. a service with a valid UUID failed to
            // validate.
            return BleForeignService.validateAndMake(gattService);
        }

        return null;
    }

    /**
     * Makes a request to subscribe the given characteristic, by configuring
     * the characteristic on the remote server. This consists of writing the
     * Client Characteristic Configuration Descriptor (CCCD) and enabling
     * indications on the descriptor.
     *
     * @param characteristic The characteristic to subscribe.
     */
    public void subscribeCharacteristic(BluetoothGattCharacteristic characteristic) {
        subscribeCharacteristicOperation = operationsManager.enqueue(
                new SerialOperationsManager.Task() {
                    @Override
                    public void run(Completable completable) {
                        Timber.i(
                                "ULX requested to subscribe remote characteristic on native device %s",
                                getBluetoothDevice().getAddress()
                        );

                        BluetoothGattDescriptor descriptor = getDescriptor(characteristic);

                        // The descriptor was not found
                        if (descriptor == null) {
                            UlxError error = new UlxError(
                                    UlxErrorCode.PROTOCOL_VIOLATION,
                                    "Could not connect to the remote device.",
                                    "The remote device does not conform with the expected protocol.",
                                    "Make sure that the remote device is running the correct software version."
                            );
                            notifyOnConnectionFailure(error);
                            completable.markAsComplete();
                            return;
                        }

                        // To enable notifications on Android, you normally have to locally
                        // enable the notification for the particular characteristic you are
                        // interested in. Once that’s done, you also have to enable
                        // notifications on the peer device by writing to the device’s Client
                        // Characteristic Configuration Descriptor (CCCD)
                        if (!getBluetoothGatt().setCharacteristicNotification(characteristic, true)) {
                            UlxError error = new UlxError(
                                    UlxErrorCode.UNKNOWN,
                                    "Could not connect to the remote device.",
                                    "Could not enable notifications for I/O on the remote device.",
                                    "Make sure that the remote device is running the correct software version or try restarting the Bluetooth adapters."
                            );
                            notifyOnConnectionFailure(error);
                            completable.markAsComplete();
                            return;
                        }

                        // Store the Enable Indication value locally
                        if (!descriptor.setValue(BluetoothGattDescriptor.ENABLE_INDICATION_VALUE)) {
                            UlxError error = new UlxError(
                                    UlxErrorCode.UNKNOWN,
                                    "Could not connect to the remote device.",
                                    "Failed to properly configure the server to enable indications.",
                                    "Make sure that the remote device is running the correct software version or try restarting the Bluetooth adapters."
                            );
                            notifyOnConnectionFailure(error);
                            completable.markAsComplete();
                            return;
                        }

                        // Commit to the remote device
                        if (!getBluetoothGatt().writeDescriptor(descriptor)) {
                            UlxError error = new UlxError(
                                    UlxErrorCode.UNKNOWN,
                                    "Could not connect to the remote device.",
                                    "Failed to properly configure the server to enable indications.",
                                    "Make sure that the remote device is running the correct software version or try restarting the Bluetooth adapters."
                            );
                            notifyOnConnectionFailure(error);
                            completable.markAsComplete();
                            //return;
                        }
                    }

                    @Override
                    public void onComplete(SerialOperationsManager.Status status) {
                        if (status == SerialOperationsManager.Status.Timeout) {
                            Timber.i("Characteristic Subscribe timed out! Device %s", bluetoothGatt.getDevice().getAddress());
                        }
                    }
                }

        );
    }

    /**
     * Returns the BluetoothGattDescriptor that is expected for the given
     * characteristic, or returns null if none matches. The characteristic
     * can be either the Reliable Output or Reliable Control characteristic,
     * since the implementation will validate which of the two is being passed.
     * It will also assert that the proper properties were defined, so that
     * the protocol is asserted for compliance.
     *
     * @param characteristic The characteristic.^
     * @return The descriptor corresponding to the characteristic or null.
     */
    private BluetoothGattDescriptor getDescriptor(BluetoothGattCharacteristic characteristic) {

        assert Looper.myLooper() == Looper.getMainLooper();

        UUID descriptorUuid = null;

        // Reliable output
        if (getDomesticService().isReliableOutput(characteristic)) {
            if (0 != (characteristic.getProperties() & BluetoothGattCharacteristic.PROPERTY_INDICATE)) {
                descriptorUuid = getDomesticService().getDescriptorReliableOutputRead().getUuid();
            }
        }

        // Reliable control
        else if (0 != (characteristic.getProperties() & BluetoothGattCharacteristic.PROPERTY_INDICATE)) {
            descriptorUuid = getDomesticService().getDescriptorReliableControl().getUuid();
        }

        return characteristic.getDescriptor(descriptorUuid);
    }

    @Override
    public void onDescriptorWrite(BluetoothGatt gatt, BluetoothGattDescriptor descriptor, int status) {

        if (subscribeCharacteristicOperation != null) {
            subscribeCharacteristicOperation.markAsComplete();
        }

        if (status == BluetoothGatt.GATT_SUCCESS) {
            handleCharacteristicSubscribed(descriptor);
        } else {

            UlxError error = new UlxError(
                    UlxErrorCode.UNKNOWN,
                    "Could not connect to remote device.",
                    "Could not write to the remote descriptor.",
                    "Try connecting again or updating the software on the devices."
            );

            notifyOnConnectionFailure(error);
        }
    }

    /**
     * This method is called when a remote characteristic has been subscribed,
     * and the implementation is looking to proceed with connection lifecycle.
     * What that means depends on what characteristic is being subscribed,
     * control or output.
     *
     * @param descriptor The descriptor for the subscribed characteristic.
     */
    private void handleCharacteristicSubscribed(BluetoothGattDescriptor descriptor) {
        if (getDomesticService().isReliableOutput(descriptor)) {
            Timber.i(
                    "ULX reliable output characteristic subscribed on remote native device %s",
                    getBluetoothDevice().getAddress()
            );
            notifyOnOpen();
        } else {
            Timber.i(
                    "ULX control characteristic subscribed on remote native device %s",
                    getBluetoothDevice().getAddress()
            );
            notifyOnConnected();
        }
    }

    /**
     * Propagates a delegate notification indicating that the connection has
     * completed successfully, including the subscription of the control
     * characteristic.
     */
    private void notifyOnConnected() {
        ConnectorDelegate connectorDelegate = getConnectorDelegate();
        if (connectorDelegate != null) {
            connectorDelegate.onConnected(this);
        }
    }

    /**
     * Propagates a delegate notification indicating a successful subscription
     * of the remote output characteristic by the host's input stream. This
     * corresponds to the stream having been opened.
     */
    private void notifyOnOpen() {
        GattClient.InputStreamDelegate inputStreamDelegate = getInputStreamDelegate();
        if (inputStreamDelegate != null) {
            inputStreamDelegate.onOpen(this);
        }
    }

    /**
     * Handles the event of a failed connection attempt by notifying the
     * delegate of an onConnectionFailure() event. This method does not perform
     * clean up, and rather the callers should do that.
     *
     * @param error The error (UlxError) to propagate.
     */
    private void notifyOnConnectionFailure(UlxError error) {
        ConnectorDelegate connectorDelegate = getConnectorDelegate();
        if (connectorDelegate != null) {
            connectorDelegate.onConnectionFailure(this, error);
        }
    }

    private void notifyOnDisconnection(UlxError error) {
        ConnectorDelegate connectorDelegate = getConnectorDelegate();
        if (connectorDelegate != null) {
            connectorDelegate.onDisconnection(this, error);
        }
    }

    /**
     * This method returns a local GATT service matching the given GATT service
     * specification. The lookup will be done according to the given service's
     * UUID. This can be used to translate a remote service into a matching
     * local one.
     *
     * @param service The service to match.
     * @return A matching service or null, if one does not exist.
     */
    @MainThread
    public BluetoothGattService getServiceMatching(BluetoothGattService service) {
        return getServiceMatching(service.getUuid());
    }

    /**
     * This method looks for a local GATT service with the given UUID.
     *
     * @param uuid The service UUID to look for.
     * @return A matching service or null, if one does not exist.
     */
    @MainThread
    public BluetoothGattService getServiceMatching(UUID uuid) {
        return getBluetoothGatt().getService(uuid);
    }

    public boolean writeCharacteristic(BluetoothGattCharacteristic characteristic) {
        operationsManager.enqueue(
                new SerialOperationsManager.Task() {
                    @Override
                    public void run(Completable completable) {
                        writeOperation = completable;
                        boolean success = getBluetoothGatt().writeCharacteristic(characteristic);
                        if (!success) {
                            completable.markAsComplete(false);
                        }
                    }

                    @Override
                    public void onComplete(SerialOperationsManager.Status status) {
                        switch (status) {
                            case Success:
                                notifyOnCharacteristicWriteSuccess();
                                break;
                            case Timeout:
                                Timber.i(
                                        "Write Characteristic timed out! Device %s",
                                        bluetoothGatt.getDevice().getAddress()
                                );
                            case Failure:
                                final UlxError error = new UlxError(
                                        UlxErrorCode.UNKNOWN,
                                        "Could not send data to the remote device.",
                                        "Failed to produce output when writing to the stream.",
                                        "Try restarting the Bluetooth adapter."
                                );

                                notifyOnCharacteristicWriteFailure(error);
                                break;
                        }
                    }
                },
                5_000
        );

        // since the operation is being enqueued, this function just returns
        // whether the gatt object is valid
        return bluetoothGatt != null;
    }

    @Override
    public void onCharacteristicWrite(BluetoothGatt gatt, BluetoothGattCharacteristic characteristic, int status) {
        Timber.i(
                "ULX wrote to characteristic for device %s with status %d",
                gatt.getDevice().getAddress(),
                status
        );

        // Do not remove the Completable from the queue - it will be removed in its onComplete()
        if (writeOperation != null) {
            writeOperation.markAsComplete(status == BluetoothGatt.GATT_SUCCESS);
        } else {
            Timber.e("Unexpected onCharacteristicWrite() event");
        }
    }

    private void notifyOnCharacteristicWriteSuccess() {
        OutputStreamDelegate outputStreamDelegate = getOutputStreamDelegate();
        if (outputStreamDelegate != null) {
            outputStreamDelegate.onCharacteristicWritten(this);
        }
    }

    private void notifyOnCharacteristicWriteFailure(UlxError error) {
        OutputStreamDelegate outputStreamDelegate = getOutputStreamDelegate();
        if (outputStreamDelegate != null) {
            outputStreamDelegate.onCharacteristicWriteFailure(this, error);
        }
    }

    @Override
    public void onCharacteristicChanged(BluetoothGatt gatt, BluetoothGattCharacteristic characteristic) {
        Timber.i(
                "ULX remote characteristic changed on device %s",
                gatt.getDevice().getAddress()
        );
        notifyOnCharacteristicChanged(characteristic);
    }

    /**
     * Propagates a notification for characteristic update that was received,
     * by calling the {@link InputStreamDelegate#onCharacteristicChanged(BluetoothGatt, BluetoothGattCharacteristic)}
     * delegate method.
     * @param characteristic The characteristic that was updated.
     */
    private void notifyOnCharacteristicChanged(BluetoothGattCharacteristic characteristic) {
        InputStreamDelegate inputStreamDelegate = getInputStreamDelegate();
        if (inputStreamDelegate != null) {
            inputStreamDelegate.onCharacteristicChanged(this, characteristic);
        }
    }

    public void stop(UlxError error) {
        getStateManager().notifyStop(error);
    }
}<|MERGE_RESOLUTION|>--- conflicted
+++ resolved
@@ -264,10 +264,7 @@
                             @Override
                             public void run(Completable completable) {
                                 if (bluetoothGatt != null) {
-<<<<<<< HEAD
                                     Timber.d("Disconnecting from gatt!");
-                                    bluetoothGatt.disconnect();
-=======
                                     try {
                                         bluetoothGatt.disconnect();
                                     } catch (Exception e) {
@@ -275,7 +272,6 @@
                                         Timber.w(e, "Exception occurred while disconnecting");
                                         completable.markAsComplete(false);
                                     }
->>>>>>> 28728415
                                 } else {
                                     completable.markAsComplete();
                                 }
