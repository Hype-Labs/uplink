--- conflicted
+++ resolved
@@ -413,12 +413,8 @@
      * @return The number of hops that it takes for the device to reach the
      * Internet, incremented by 1 or {@link RoutingTable#HOP_COUNT_INFINITY}
      */
-<<<<<<< HEAD
+    @WorkerThread
     private int getIncrementedInternetHopCount() {
-=======
-    @WorkerThread
-    private int getInternetHopCount() {
->>>>>>> 074ec05a
 
         if (NetworkUtils.isNetworkAvailable(getContext())) {
             return 1;
@@ -467,10 +463,6 @@
             assert !link.getNextHop().getIdentifier().equals(device.getIdentifier());
 
             int hopCount = Math.min(link.getHopCount() + 1, RoutingTable.HOP_COUNT_INFINITY);
-<<<<<<< HEAD
-            final int internetHopCount = getIncrementedInternetHopCount();
-=======
->>>>>>> 074ec05a
 
             // Don't propagate events that reach the maximum number of hops
             if (hopCount >= RoutingTable.MAXIMUM_HOP_COUNT) {
@@ -1179,10 +1171,6 @@
         assert link != null;
 
         int hopCount = Math.min(link.getHopCount() + 1, RoutingTable.HOP_COUNT_INFINITY);
-<<<<<<< HEAD
-        int internetHopCount = getIncrementedInternetHopCount();
-=======
->>>>>>> 074ec05a
 
         Timber.i("ULX-M is propagating link update %s", link.toString());
 
@@ -1216,12 +1204,7 @@
         final UpdatePacket updatePacket = new UpdatePacket(
                 getSequenceGenerator().generate(),
                 destination,
-<<<<<<< HEAD
-                hopCount,
-                getIncrementedInternetHopCount()
-=======
                 hopCount
->>>>>>> 074ec05a
         );
 
         scheduleUpdatePacketForDevice(updatePacket, bestLinkDevice);
