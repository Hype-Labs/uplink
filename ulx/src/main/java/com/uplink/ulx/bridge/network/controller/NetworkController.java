package com.uplink.ulx.bridge.network.controller;

import android.content.Context;
import android.os.CountDownTimer;

import com.uplink.ulx.UlxError;
import com.uplink.ulx.bridge.SequenceGenerator;
import com.uplink.ulx.bridge.io.controller.IoController;
import com.uplink.ulx.bridge.io.model.AcknowledgementPacket;
import com.uplink.ulx.bridge.io.model.DataPacket;
import com.uplink.ulx.bridge.io.model.HandshakePacket;
import com.uplink.ulx.bridge.io.model.InternetPacket;
import com.uplink.ulx.bridge.io.model.InternetResponsePacket;
import com.uplink.ulx.bridge.io.model.InternetUpdatePacket;
import com.uplink.ulx.bridge.io.model.Packet;
import com.uplink.ulx.bridge.io.model.UpdatePacket;
import com.uplink.ulx.bridge.network.model.Link;
import com.uplink.ulx.bridge.network.model.RoutingTable;
import com.uplink.ulx.bridge.network.model.Ticket;
import com.uplink.ulx.drivers.commons.NetworkStateListener;
import com.uplink.ulx.drivers.model.Channel;
import com.uplink.ulx.drivers.model.Device;
import com.uplink.ulx.drivers.model.InputStream;
import com.uplink.ulx.drivers.model.OutputStream;
import com.uplink.ulx.model.Instance;
import com.uplink.ulx.threading.Dispatch;
import com.uplink.ulx.threading.ExecutorPool;
import com.uplink.ulx.utils.NonTickingTimer;

import org.json.JSONObject;

import java.io.BufferedReader;
import java.io.BufferedWriter;
import java.io.IOException;
import java.io.InputStreamReader;
import java.io.OutputStreamWriter;
import java.net.HttpURLConnection;
import java.net.URL;
import java.util.Objects;
import java.util.concurrent.ConcurrentHashMap;
import java.util.concurrent.ConcurrentMap;

import androidx.annotation.GuardedBy;
import androidx.annotation.NonNull;
import androidx.annotation.Nullable;
import androidx.annotation.WorkerThread;
import timber.log.Timber;

/**
 * The {@link NetworkController} is the module that manages network-related
 * stuff, such as routing tables, reachability, network updates, and so on.
 * This class offers a low-level API for sending content ({@link
 * #send(byte[], Instance)}) and negotiating ({@link #negotiate(Device)}).
 */
public class NetworkController implements IoController.Delegate,
                                          RoutingTable.Delegate,
                                          NetworkStateListener.Observer {

    private static final int INTERNET_CONNECT_TIMEOUT_MS = 10_000;
    private static final int INTERNET_READ_TIMEOUT_MS = 10_000;
    // Timeout for internet request - including mesh relay
    private static final long INTERNET_REQUEST_TIMEOUT_MS = 40_000;

    /**
     * The {@link NetworkController} delegate receives notifications from the
     * network controller, with respect to instances being found and some
     * aspects of packet lifecycles.
     */
    public interface Delegate {

        /**
         * A new {@link Instance} has been found on the network. This differs
         * from a {@link Device} being found in the sense that instances may
         * correspond to a device over multiple transports, while a {@link
         * Device} corresponds to a single transport. For example, a device
         * being found over Bluetooth LE corresponds to a {@link Device}; if
         * the device is also found over Infrastructure WiFi, it will be a
         * different {@link Device}, but both will be encapsulated under the
         * same {@link Instance}. In order to solve this problem, the
         * implementation will have to negotiate with the remote device for
         * some sort of proof-of-identity.
         *
         * @param networkController The {@link NetworkController} issuing the
         *                          notification.
         * @param instance The {@link Instance} that was found.
         */
        void onInstanceFound(NetworkController networkController, Instance instance);

        /**
         * This method gives indication to the {@link Delegate} that an {@link
         * Instance} that was previously known is no longer reachable on the
         * network. This means that no known path exists to that {@link
         * Instance}, and thus the host is not capable of exchanging content
         * with it anymore.
         * @param networkController The {@link NetworkController} issuing the
         *                          notification.
         * @param instance The {@link Instance} that was lost.
         * @param error An error, describing a probable cause for the loss.
         */
        void onInstanceLost(NetworkController networkController, Instance instance, UlxError error);

        /**
         * This {@link Delegate} notification gives indication that data has
         * been received, which corresponds to a {@link DataPacket} being
         * received.
         *
         * @param networkController The {@link NetworkController}.
         * @param data The data that was received.
         * @param origin The {@link Instance} that sent the data.
         */
        void onReceived(NetworkController networkController, byte[] data, Instance origin);

        /**
         * This {@link Delegate} notification is called when the packet
         * corresponding to the given {@link Ticket} is known to have been sent.
         * This corresponds to the packet having been written to the streams,
         * and possibly not yet have left the device.
         *
         * @param networkController The {@link NetworkController}.
         * @param ticket The {@link Ticket} for the packet that was
         *               sent.
         */
        void onSent(NetworkController networkController, Ticket ticket);

        /**
         * This {@link Delegate} notification is called when a {@link DataPacket}
         * could not be sent. The implementation will not attempt to resend the
         * packet, and no recovery is in progress.
         *
         * @param networkController The {@link NetworkController}.
         * @param ticket The {@link Ticket} corresponding to the packet that
         *               could not be sent.
         * @param error  An error, describing a probable cause for the failure.
         */
        void onSendFailure(NetworkController networkController, Ticket ticket, UlxError error);

        /**
         * This {@link Delegate} notification is called when an acknowledgement
         * is received in confirmation of a another packet having been delivered
         * to the destination. The packet will correspond to the one that was
         * created for the given {@link Ticket}.
         *
         * @param networkController The {@link NetworkController}.
         * @param ticket The {@link Ticket} corresponding to the {@link Packet}
         *               that was acknowledged.
         */
        void onAcknowledgement(NetworkController networkController, Ticket ticket);
    }

    /**
     * This is a delegate that listens to the result of Internet requests.
     */
    public interface InternetRequestDelegate {

        /**
         * This {@link Delegate} notification is called when a response is
         * received from the server, corresponding to a previous Internet
         * request. The callback is called only if the request was made by
         * the host device, which means that the mesh responses are not
         * propagated with this delegate call. This is, however, used
         * internally, for the purposes of listening to the result of mesh
         * Internet requests.
         * @param networkController The {@link NetworkController}.
         * @param code The HTTP response code.
         * @param message The HTTP response body.
         */
        void onInternetResponse(NetworkController networkController, int code, String message);

        /**
         * This {@link Delegate} notification gives indicating that an Internet request failed to
         * complete. This means that the request could not be performed locally, but also that the
         * host device failed to propagate the request on the network.
         *
         * @param networkController The {@link NetworkController}.
         * @param errorMessage      message describing the reason of the failure
         */
        void onInternetRequestFailure(
                NetworkController networkController,
                String errorMessage
        );
    }

    /**
     * This is a delegate that provides updates about when internet connectivity has become available
     * or unavailable. This can be through a local direct connection (Wi-fi, celullar)
     * or via a mesh link.
     */
    public interface InternetConnectivityDelegate {

        /**
         * This {@link Delegate} notification gives indicating that the status of the internet´
         * connection has changed, indicating whether it is now availiable or not.
         * @param networkController The {@link NetworkController}.
         * @param hasInternetConnection true if internet is reachable; false otherwise.
         */
        void onInternetConnectionUpdated(NetworkController networkController, boolean hasInternetConnection);
    }

    /**
     * A {@link NetworkPacket} is an abstraction of the {@link
     * IoController.IoPacket} model that forces the implementation of specific
     * method callbacks for handling write success and failures. This will serve
     * the purpose of the network layer reacting to those events on given
     * packets.
     */
    private abstract static class NetworkPacket extends IoController.IoPacket {

        /**
         * Constructor.
         * @param packet The {@link Packet} being wrapped.
         */
        public NetworkPacket(Packet packet) {
            super(packet);
        }

        public abstract void handleOnWritten();
        public abstract void handleOnWriteFailure(UlxError error);
    }

    private final Context context;

    private IoController ioController;
    private RoutingTable routingTable;
    private final Instance hostInstance;

    private Delegate delegate;
<<<<<<< HEAD
    private InternetRequestDelegate internetRequestDelegate;
    private InternetConnectivityDelegate internetConnectivityDelegate;
=======
    private volatile InternetRequestDelegate internetRequestDelegate;
>>>>>>> aea24627

    // This identifier is used to give a sequence number to packets as they are
    // being dispatched. The sequence begins in 0 and resets at 65535.
    private SequenceGenerator sequenceGenerator;

    /**
     * Stores last internet reachability flag sent by {@link NetworkStateListener}.
     * {@code null} means that we haven't received such yet. This refers to the direct connectivity
     * to internet, either through a Wi-fi or cellular network
     */
    @Nullable
    private volatile Boolean isInternetDirectlyReachable;

    /**
     * Maps devices to the last i-hops value sent to them
     */
    private final ConcurrentMap<Device, Integer> sentIHops;

    private NetworkStateListener networkStateListener;

    /**
     * Maps sequence numbers to internet request timeout timers
     */
    private final ConcurrentMap<Integer, CountDownTimer> internetTimeouts = new ConcurrentHashMap<>();

    public static NetworkController newInstance(Instance hostInstance, Context context) {
        final NetworkController instance = new NetworkController(hostInstance, context);

        final NetworkStateListener networkStateListener = new NetworkStateListener(
                context,
                instance
        );
        instance.setNetworkStateListener(networkStateListener);
        networkStateListener.register();

        return instance;
    }

    /**
     * Constructor.
     */
    private NetworkController(Instance hostInstance, Context context) {

        Objects.requireNonNull(hostInstance);
        Objects.requireNonNull(context);

        this.ioController = null;
        this.routingTable = null;
        this.hostInstance = hostInstance;

        this.delegate = null;
        this.internetRequestDelegate = null;
        this.internetConnectivityDelegate = null;

        this.sequenceGenerator = null;

        this.context = context;

        sentIHops = new ConcurrentHashMap<>();
    }

    private void setNetworkStateListener(NetworkStateListener networkStateListener) {
        this.networkStateListener = networkStateListener;
    }

    public void checkForInternetConnection() {
        ExecutorPool.getInternetExecutor().execute(() -> {
            Timber.d("ULX checking for internet connectivity");

            try {
                // This call may make requests to the Internet, which is why we're
                // using a different thread
                int hopCount = getIncrementedInternetHopCount(null);
                notifyOnInternetConnectionChanged(hopCount != RoutingTable.HOP_COUNT_INFINITY);
            } catch (InterruptedException e) {
                Timber.i(e, "Thread interrupted while determining internet availability");
                // Reset the interruption flag
                Thread.currentThread().interrupt();
            }
        });
    }

    /**
     * Returns the Android environment {@link Context} that is used by the
     * implementation to check for Internet connectivity.
     * @return The Android environment {@link Context}.
     */
    @NonNull
    private Context getContext() {
        return this.context;
    }

    /**
     * Returns the {@link IoController} that is responsible for packet I/O
     * operations. The controller's delegate {@link IoController.Delegate} will
     * also be set for the context instance.
     * @return The {@link IoController}.
     */
    public final synchronized IoController getIoController() {
        if (this.ioController == null) {
            this.ioController = new IoController();
            this.ioController.setDelegate(this);
        }
        return this.ioController;
    }

    /**
     * Returns the {@link RoutingTable} that is used by the controller to keep
     * track of devices and links on the network.
     * @return The {@link RoutingTable}.
     */
    protected synchronized final RoutingTable getRoutingTable() {
        if (this.routingTable == null) {
            this.routingTable = new RoutingTable();
            this.routingTable.setDelegate(this);
        }
        return this.routingTable;
    }

    /**
     * Returns a strong reference to the {@link Delegate} instance that is
     * currently receiving delegate notifications. If no delegate has been
     * registered, this method returns
     * null.
     * @return A strong reference to the {@link Delegate}.
     */
    private Delegate getDelegate() {
        return delegate;
    }

    /**
     * Sets the {@link Delegate} that will receive notifications from the
     * network controller in the future. If any previous delegate has been set,
     * it will be overridden. The instance keeps a weak reference to the
     * delegate, in order to prevent cyclic dependencies.
     * @param delegate The {@link Delegate} to set.
     */
    public final void setDelegate(Delegate delegate) {
        this.delegate = delegate;
    }

    private InternetRequestDelegate getInternetRequestDelegate() {
        return internetRequestDelegate;
    }

    public final void setInternetRequestDelegate(InternetRequestDelegate internetRequestDelegate) {
        this.internetRequestDelegate = internetRequestDelegate;
    }

    private InternetConnectivityDelegate getInternetConnectivityDelegate() {
        return internetConnectivityDelegate;
    }

    public final void setInternetConnectivityDelegate(InternetConnectivityDelegate internetConnectivityDelegate) {
        this.internetConnectivityDelegate = internetConnectivityDelegate;
    }

    /**
     * Returns the {@link SequenceGenerator} that is used by this instance in
     * order to produce sequence numbers for packets.
     * @return The {@link SequenceGenerator}.
     */
    private SequenceGenerator getSequenceGenerator() {
        if (this.sequenceGenerator == null) {
            this.sequenceGenerator = new SequenceGenerator(65535);
        }
        return this.sequenceGenerator;
    }

    /**
     * Getter for the host instance that lives in the host device. This is
     * passed from above and kept here for negotiation purposes.
     * @return The host {@link Instance}.
     */
    private Instance getHostInstance() {
        return this.hostInstance;
    }

    /**
     * Registers a device and thus prepares for potential packet exchange with it
     * @param device the device to add
     */
    public void addDevice(@NonNull Device device) {
        // Register the device
        getRoutingTable().register(device);
        Timber.d("ULX device %s registered in routing table", device.getIdentifier());
    }

    /**
     * Negotiates with the given {@link Device} by sending an handshake packet
     * that identifies the host instance. The negotiation process does not
     * involve any other steps from the host's end, other than waiting for the
     * remote device to reply with a similar handshake packet. That moment
     * flags an instance being found event. This method also registers the
     * {@link Device} in the device registry, meaning that when input is
     * received from this device it will be recognized.
     * @param device The {@link Device}.
     */
    public void negotiate(@NonNull Device device) {
        Timber.d("ULX initiating negotiation with %s", device.getIdentifier());

        ExecutorPool.getInternetExecutor().execute(() -> {
            Timber.d("ULX calculating hop count");

            int internetHopCount = RoutingTable.HOP_COUNT_INFINITY;
            try {
                // This call may make requests to the Internet, which is why we're
                // using a different thread
                internetHopCount = getIncrementedInternetHopCount(device);
            } catch (InterruptedException e) {
                Timber.i(e, "Thread interrupted while determining internet availability");
                // Reset the interruption flag
                Thread.currentThread().interrupt();
            }

            final int finalIHopsCount = internetHopCount;

            sentIHops.put(device, finalIHopsCount);

            Timber.e("ULX handshake packet with i-hops %d", internetHopCount);

            // Switch back to the main thread
            Dispatch.post(() -> {

                // Create the handshake packet and send
                HandshakePacket packet = new HandshakePacket(
                        getSequenceGenerator().generate(),
                        getHostInstance(),
                        finalIHopsCount
                );

                // Instantiate the IoPacket with the Device as lookup
                IoController.IoPacket ioPacket = new NetworkPacket(packet) {

                    @Override
                    public Device getDevice() {
                        return device;
                    }

                    @Override
                    public void handleOnWritten() {
                        // Nothing to do
                    }

                    @Override
                    public void handleOnWriteFailure(UlxError error) {
                        // Negotiation failed?
                    }
                };

                // Queue for dispatch
                getIoController().add(ioPacket);

                // Ideally, the table would be dumped with the update packet
                // itself, since this version takes up a lot more space.
                dumpRoutingTable(device);
            });
        });
    }

    /**
     * Returns the number of hops that takes for this device to reach the Internet, relying on
     * either a direct connection or the mesh, incremented by 1 (for sending updates.) If a direct
     * connection exists, this method returns {@code 1}. If it cannot connect directly, then it
     * checks for the availability of a mesh link that is connected; if one exists, the number of
     * hops for the best scored link will be returned, otherwise {@link
     * RoutingTable#HOP_COUNT_INFINITY} is returned instead.
     *
     * @param splitHorizon the device which will receive the result and should, therefore, not be
     *                     considered
     * @return The number of hops that it takes for the device to reach the Internet, incremented by
     * 1 or {@link RoutingTable#HOP_COUNT_INFINITY}
     */
    @WorkerThread
    private int getIncrementedInternetHopCount(Device splitHorizon) throws InterruptedException {

        //noinspection ConstantConditions there's no way for the field to be set to null
        if (isInternetDirectlyReachable = networkStateListener.isInternetAvailable()) {
            return 1;
        }

        final RoutingTable.InternetLink link = getRoutingTable().getBestInternetLink(splitHorizon);

        return link != null
                ? Math.min(link.second + 1, RoutingTable.HOP_COUNT_INFINITY)
                : RoutingTable.HOP_COUNT_INFINITY;
    }

    /**
     * This method dumps the entire routing table to the given device. Each
     * known link is sent as a separate packet, which is not ideal. This works
     * as a quick workaround to make it simple to dump the table. Each link
     * may constitute an update on the destination device, which in turn will
     * forward the updates, if it sees fit.
     * @param device The destination device.
     */
    private void dumpRoutingTable(Device device) {
        Timber.i(
                "ULX-M is dumping the routing table to device %s",
                device.getIdentifier()
        );

        for (Instance instance : getRoutingTable().getInstances()) {

            // We propagate the best link that doesn't rely on the given device
            // as split horizon
            Link link = getRoutingTable().getBestLink(instance, device);

            if (link == null) {
                Timber.i(
                        "ULX no known path to %s with %s as split horizon",
                        instance.getStringIdentifier(),
                        device.getIdentifier()
                );
                continue;
            }

            // The host instance should never be on the table
            assert !link.getDestination().equals(getHostInstance());

            // No link should have "device" as the next hop
            assert !link.getNextHop().getIdentifier().equals(device.getIdentifier());

            int hopCount = Math.min(link.getHopCount() + 1, RoutingTable.HOP_COUNT_INFINITY);

            // Don't propagate events that reach the maximum number of hops
            if (hopCount >= RoutingTable.MAXIMUM_HOP_COUNT) {
                Timber.i(
                        "ULX-M is not propagating a link update, the hop count was exceeded (%d/%d) for link %s",
                        hopCount,
                        RoutingTable.MAXIMUM_HOP_COUNT,
                        link
                );
                continue;
            }

            Timber.i(
                    "ULX-M dumping link %s to device %s",
                    link.toString(),
                    device.getIdentifier()
            );

            UpdatePacket updatePacket = new UpdatePacket(
                    getSequenceGenerator().generate(),
                    link.getDestination(),
                    hopCount
            );

            getIoController().add(new NetworkPacket(updatePacket) {

                @Override
                public void handleOnWritten() {
                    Timber.e("ULX update packet was written");
                }

                @Override
                public void handleOnWriteFailure(UlxError error) {
                    Timber.e("ULX update packet was NOT written");
                }

                @Override
                public Device getDevice() {
                    return device;
                }
            });
        }

        /*
        for (Link link : getRoutingTable().getLinks()) {

            // Skip the host instance (Should this even be in the table?)
            if (link.getDestination().equals(getHostInstance())) {
                Log.i(getClass().getCanonicalName(), String.format("ULX-M not dumping link %s to device %s, the destination is host %s", link.toString(), device.getIdentifier(), getHostInstance().getStringIdentifier()));
                continue;
            }

            // Don't propagate updates that have the next hop as split horizon
            if (link.getNextHop().equals(device)) {
                Log.i(getClass().getCanonicalName(), String.format("ULX-M not dumping link %s to device %s, the device is the split horizon", link.toString(), device.getIdentifier()));
                continue;
            }

            int hopCount = Math.min(link.getHopCount() + 1, RoutingTable.HOP_COUNT_INFINITY);
            int internetHopCount = Math.min(link.getInternetHopCount() + 1, RoutingTable.HOP_COUNT_INFINITY);

            // Don't propagate events that reach the maximum number of hops
            if (hopCount >= RoutingTable.MAXIMUM_HOP_COUNT) {
                Log.i(getClass().getCanonicalName(), String.format("ULX-M is not propagating a link update, the hop count was exceeded (%d/%d) for link %s", hopCount, RoutingTable.MAXIMUM_HOP_COUNT, link == null ? "(null)" : link.toString()));
                continue;
            }

            Log.i(getClass().getCanonicalName(), String.format("ULX-M dumping link %s to device %s", link.toString(), device.getIdentifier()));

            UpdatePacket updatePacket = new UpdatePacket(
                    getSequenceGenerator().generate(),
                    link.getDestination(),
                    hopCount,
                    true,
                    internetHopCount
            );

            getIoController().add(new NetworkPacket(updatePacket) {

                @Override
                public void handleOnWritten() {
                    Log.e(getClass().getCanonicalName(), "ULX update packet was written");
                }

                @Override
                public void handleOnWriteFailure(UlxError error) {
                    Log.e(getClass().getCanonicalName(), "ULX update packet was NOT written");
                }

                @Override
                public Device getDevice() {
                    return device;
                }
            });
        }
         */

        Timber.i(
                "ULX-M is done dumping the routing table to device %s",
                device.getIdentifier()
        );
    }

    /**
     * Creates a {@link DataPacket} that is sent to the given destination. The
     * {@link DataPacket} is created from the given {@code data} and {@code
     * destination}, with an incremented sequence identifier (see {@link
     * SequenceGenerator}). The {@link Link} to the destination is calculated
     * from the {@link RoutingTable}, which should yield the best next-hop that
     * makes the destination reachable. That calculation is perform when the
     * time comes for the packet to be dispatched by the {@link IoController}.
     * This method returns a {@link Ticket}, which can be used by callers in
     * order to track progress delivery for the packet.
     * @param data The data to send, as a byte array.
     * @param destination The destination for the data.
     * @return A {@link Ticket} used to track the result of the operation.
     */
    public Ticket send(byte[] data, Instance destination) {

        // Create a data packet with the necessary info
        DataPacket packet = new DataPacket(
                getSequenceGenerator().generate(),
                getHostInstance(),
                destination,
                data
        );

        // Create a Ticket for the operation
        Ticket ticket = new Ticket(packet.getSequenceIdentifier(), destination);

        // Instantiate the IoPacket with the proper next-hop lookup
        IoController.IoPacket ioPacket = new NetworkPacket(packet) {

            @Override
            public Device getDevice() {
                return getBestLinkNextHopDevice(destination, null);
            }

            @Override
            public void handleOnWritten() {
                notifyOnSent(ticket);
            }

            @Override
            public void handleOnWriteFailure(UlxError error) {
                notifyOnSendFailure(ticket, error);
            }
        };

        // Queue for dispatch
        getIoController().add(ioPacket);

        return ticket;
    }

    /**
     * Sends an acknowledgement back to the originator indicating that the
     * packet was received.
     * @param packet The {@link DataPacket} that was received.
     */
    private void acknowledge(DataPacket packet) {
        Timber.i("ULX acknowledging packet %d", packet.getSequenceIdentifier());

        // The acknowledgement's destination is the packet's origin, so the
        // two are switched
        AcknowledgementPacket acknowledgementPacket = new AcknowledgementPacket(
                packet.getSequenceIdentifier(),
                getHostInstance(),
                packet.getOrigin()
        );

        // Instantiate the IoPacket with the proper next-hop lookup
        IoController.IoPacket ioPacket = new NetworkPacket(acknowledgementPacket) {

            @Override
            public Device getDevice() {
                return getBestLinkNextHopDevice(acknowledgementPacket.getDestination(), null);
            }

            @Override
            public void handleOnWritten() {
                // Do nothing
            }

            @Override
            public void handleOnWriteFailure(UlxError error) {
                // Could not acknowledge?
            }
        };

        // Queue for dispatch
        getIoController().add(ioPacket);
    }

    private Device getBestLinkNextHopDevice(Instance destination, @Nullable Device previousHop) {
        Link link = getRoutingTable().getBestLink(destination, previousHop);

        if (link == null) {
            return null;
        }

        return link.getNextHop();
    }

    private Device getBestInternetLinkNextHopDevice(Device previousHop) {
        final RoutingTable.InternetLink link = getRoutingTable().getBestInternetLink(previousHop);
        return link != null ? link.first : null;
    }

    @Override
    public void onPacketReceived(IoController controller, InputStream inputStream, Packet packet) {
        Timber.i(
                "ULX-M packet received from input stream %s: %s",
                inputStream.getIdentifier(),
                packet.toString()
        );

        // Compute the device, according to the InputStream given
        synchronized (getRoutingTable()) {
            Device device = getRoutingTable().getDevice(inputStream.getIdentifier());

            switch (packet.getType()) {

                case HANDSHAKE:
                    handleHandshakePacketReceived(device, (HandshakePacket) packet);
                    break;

                case UPDATE:
                    handleUpdatePacketReceived(device, (UpdatePacket) packet);
                    break;

                case DATA:
                    handleDataPacketReceived(device, (DataPacket) packet);
                    break;

                case ACKNOWLEDGEMENT:
                    handleAcknowledgementPacketReceived(device, (AcknowledgementPacket) packet);
                    break;

                case INTERNET:
                    handleInternetPacketReceived(device, (InternetPacket) packet);
                    break;

                case INTERNET_RESPONSE:
                    handleInternetResponsePacketReceived(device, (InternetResponsePacket) packet);
                    break;

                case INTERNET_UPDATE:
                    handleIHopsUpdate(
                            device,
                            ((InternetUpdatePacket) packet).getHopCount()
                    );
                    break;
            }
        }

        Timber.d("Packet handled");
    }

    @Override
    public void onPacketWritten(IoController controller, OutputStream outputStream, IoController.IoPacket ioPacket) {
        Timber.i(
                "ULX packet %s written to %s",
                ioPacket.toString(),
                outputStream.getIdentifier()
        );
        ((NetworkPacket)ioPacket).handleOnWritten();
    }

    @Override
    public void onPacketWriteFailure(IoController controller, OutputStream outputStream, IoController.IoPacket ioPacket, UlxError error) {
        Timber.e("ULX packet could not be written. %s", error);
        ((NetworkPacket)ioPacket).handleOnWriteFailure(error);
    }

    /**
     * Handles the event of a {@link HandshakePacket} being received. This will
     * correspond to the packet being processed as a new registry in the {@link
     * RoutingTable}. The {@link Device} that originated the packet is
     * interpreted from the given {@link InputStream}, which should have some
     * form of correspondence in the {@link RoutingTable}. This means that the
     * {@link Device} should already be known, which makes sense since the
     * stream is active (e.g. otherwise a packet could not be received).
     * @param device The {@link Device} that sent the packet.
     * @param packet The {@link HandshakePacket} that was received.
     */
    private void handleHandshakePacketReceived(Device device, HandshakePacket packet) {

        // If the device has not been registered, this is most likely a
        // programming error, since we're already communicating with it
        if (device == null) {
            handleHandshakePacketDeviceNotFound(null, packet);
            return;
        }

        final Instance instance = packet.getOriginator();

        Timber.i(
                "ULX-M device %s is instance %s",
                device.getIdentifier(),
                instance.getStringIdentifier()
        );

        // Create a link to the negotiated Instance, having the device has
        // next hop. Since this is a handshake packet, the hop count is always
        // 1, and the device is in direct link
        getRoutingTable().registerOrUpdate(
                device,
                instance,
                1
        );

        handleIHopsUpdate(device, packet.getInternetHops());

        getRoutingTable().log();
    }

    public void removeDevice(Device device, UlxError error) {

        // Clearing the device from the routing table could result in several
        // lost instances
        getRoutingTable().unregister(device);

        // TODO there might still be pending I/O with this device, which must
        //      be cleared.
        getRoutingTable().log();

        // In some cases we cannot get any indication of failure from the stream itself, even if
        // there was an operation pending. One example is that notification sent callback won't be
        // called if the adapter has been turned off. So we'll invalidate the streams just in case
        final Channel channel = device.getTransport().getReliableChannel();
        getIoController().onInvalidation(channel.getInputStream(), error);
        getIoController().onInvalidation(channel.getOutputStream(), error);
    }

    /**
     * Processes an {@link UpdatePacket} being received, which corresponds to
     * a network update. The packet was received from the given {@link
     * InputStream}. This method will register a new instance being notified
     * by a remote device or update an existing entry on the {@link RoutingTable}.
     * This update may or may not affect the routing procedures that will be in
     * place at the moment, since that only happens if the given update is
     * better.
     * @param device The source {@link Device} for the update.
     * @param packet The {@link UpdatePacket} that was received.
     */
    private void handleUpdatePacketReceived(Device device, UpdatePacket packet) {

        // The device should be recognized, since we're talking with it
        if (device == null) {
            Timber.e("ULX received an update " +
                             "packet from a device that it doesn't recognize. This is " +
                             "unexpected, an shouldn't happen. Is likely that this " +
                             "represents an event that is being improperly indicated or " +
                             "that a corruption occurred in the registry.");
            return;
        }

        // We're ignoring update packets that refer to the host instance itself.
        // Doing this check here is OK, but this would better be done at the
        // originator, since that would save one additional packet.
        if (packet.getInstance().equals(getHostInstance())) {
            Timber.i("ULX-M update packet being " +
                             "ignored because it refers to the host instance");
            return;
        }

        // This should correspond to an update, since we haven't proceeded with
        // new registrations above
        getRoutingTable().registerOrUpdate(
                device,
                packet.getInstance(),
                packet.getHopCount()
        );

        getRoutingTable().log();
    }

    /**
     * Handles the situation of an {@link InputStream} receiving a {@link
     * HandshakePacket} for a {@link Device} that it does not recognize. The
     * current version simply logs an error, but this exception should be
     * properly managed by future versions.
     * @param device The {@link Device} that originated the packet.
     * @param packet The {@link HandshakePacket}.
     */
    private void handleHandshakePacketDeviceNotFound(Device device, HandshakePacket packet) {

        // I'm logging an error because the current implementation still has
        // poor recovery policies and not a lot of error handling. Future
        // versions should review this and decide something else.
        Timber.e("ULX a handshake was received " +
                         "for an identifiable device, and that's unexpected. The device " +
                         "should be known, since the streams have already been open.");
    }

    /**
     * This method is called when a {@link DataPacket} is received. It checks
     * the packet's destination and decides whether the packet is meant for the
     * host instance or is meant to be redirected.
     * @param device The {@link Device} that served as previous hop.
     * @param packet The {@link DataPacket} that was received.
     */
    private void handleDataPacketReceived(Device device, DataPacket packet) {

        // If the host device is the destination, then the packet is meant for
        // this device, in which case it's forwarded.
        if (packet.getDestination().equals(getHostInstance())) {
            notifyOnReceived(packet.getData(), packet.getOrigin());
            acknowledge(packet);
        } else {

            if (device == null) {
                Timber.e("ULX could not find a device with an input device");
                return;
            }

            forwardMeshPacket(packet, device);
        }
    }

    private void handleInternetPacketReceived(Device device, InternetPacket packet) {
        Instance originator = packet.getOriginator();
        final URL url = packet.getUrl();
        final String data = packet.getData();
        final int test = packet.getTest();
        int hopCount = packet.getHopCount() + 1;
        final int seqNumber = packet.getSequenceIdentifier();
        // I'm not a fan of the pattern of passing the InternetRequestDelegate
        // through the stack, but this will work as a work around for now.
        makeInternetRequest(
                originator,
                seqNumber,
                url,
                data,
                test,
                hopCount,
                new InternetRequestDelegate() {

            @Override
            public void onInternetResponse(NetworkController networkController, int code, String message) {
                Timber.i("ULX is redirecting an Internet response packet");

                final InternetResponsePacket responsePacket = new InternetResponsePacket(
                        seqNumber,
                        code,
                        message,
                        originator
                );

                // We're here because we received an Internet request and
                // forwarded the packet to the server. This is the response
                // from the server, which means that we need to relay it
                // through the mesh, back to the originator.
                IoController.IoPacket ioPacket = new NetworkPacket(responsePacket) {

                    @Override
                    public void handleOnWritten() {
                        // Ok
                        Timber.i("ULX relayed an Internet packet");
                    }

                    @Override
                    public void handleOnWriteFailure(UlxError error) {
                        // ??
                        Timber.e("ULX could not relay an Internet packet");
                    }

                    @Override
                    public Device getDevice() {
                        final Link link = getRoutingTable().getBestLink(originator, null);
                        return link != null ? link.getNextHop() : null;
                    }
                };

                // Queue for dispatch
                getIoController().add(ioPacket);
            }

            @Override
            public void onInternetRequestFailure(
                    NetworkController networkController,
                    String errorMessage
            ) {
                Timber.e("ULX failed to relay an Internet packet");
                // We might end up here for several reasons, all of indicating
                // that the request may not proceed. The request proceeds by
                // relying on the mesh.
                final Device nextHop = getBestInternetLinkNextHopDevice(device);
                if (nextHop != null && hopCount < RoutingTable.MAXIMUM_HOP_COUNT) {
                    makeMeshInternetRequest(
                            seqNumber,
                            originator,
                            url,
                            data,
                            test,
                            hopCount
                    );
                } else {
                    // Forward the failure to the originator
                    final InternetResponsePacket responsePacket = new InternetResponsePacket(
                            seqNumber,
                            InternetResponsePacket.CODE_IO_GENERIC_FAILURE,
                            errorMessage,
                            originator
                    );
                    forwardInternetResponsePacket(responsePacket, null);
                }
            }
        });
    }

    /**
     * Propagates a delegate notification for a {@link InternetResponsePacket}
     * being received. This happens if the packet is meant for the host device,
     * otherwise it will be propagated on the mesh.
     * @param device The {@link Device} that originated the packet.
     * @param packet The {@link InternetResponsePacket} received.
     */
    private void handleInternetResponsePacketReceived(Device device, InternetResponsePacket packet) {

        if (getHostInstance().equals(packet.getOriginator())) {

            if (packet.getCode() != InternetResponsePacket.CODE_IO_GENERIC_FAILURE) {
                localNotifyOnInternetResponse(
                        packet.getSequenceIdentifier(),
                        packet.getCode(),
                        packet.getData()
                );
            } else {
                // The request has failed
                localNotifyOnInternetRequestFailure(
                        packet.getSequenceIdentifier(),
                        packet.getData()
                );
            }
        } else {
            // Forward the response
            forwardInternetResponsePacket(packet, device);
        }
    }

    /**
     * Notify local request delegate about internet request failure
     *
     * @param sequence sequence number used to create a request
     * @param data     http response body
     */
    private void localNotifyOnInternetRequestFailure(int sequence, String data) {
        final CountDownTimer timer = internetTimeouts.remove(sequence);
        if (timer != null) {
            timer.cancel();
            notifyOnInternetRequestFailure(getInternetRequestDelegate(), data);
        } // else timeout has already been triggered
    }

    /**
     * Notify local request delegate about internet request success
     *
     * @param sequence sequence number used to create a request
     * @param code     http response code
     * @param data     http response body
     */
    private void localNotifyOnInternetResponse(int sequence, int code, String data) {
        final CountDownTimer timer = internetTimeouts.remove(sequence);
        if (timer != null) {
            timer.cancel();
            notifyOnInternetResponse(
                    getInternetRequestDelegate(),
                    code,
                    data
            );
        } // else timeout has already been triggered
    }

    private void forwardMeshPacket(DataPacket packet, Device splitHorizon) {
        forwardMeshPacket(packet, packet.getDestination(), splitHorizon);
    }

    private void forwardMeshPacket(AcknowledgementPacket packet, Device splitHorizon) {
        forwardMeshPacket(packet, packet.getDestination(), splitHorizon);
    }

    private void forwardMeshPacket(Packet packet, Instance destination, Device splitHorizon) {
        Timber.i(
                "ULX is forwarding a mesh packet [%d] to %s",
                packet.getSequenceIdentifier(),
                destination.getStringIdentifier()
        );

        // Instantiate the IoPacket with the proper next-hop lookup
        IoController.IoPacket ioPacket = new NetworkPacket(packet) {

            @Override
            public Device getDevice() {
                Device device = getBestLinkNextHopDevice(destination, splitHorizon);
                Timber.i(
                        "ULX best link next hop is %s",
                        device != null ? device.getIdentifier() : null
                );
                return device;
            }

            @Override
            public void handleOnWritten() {
                Timber.i("ULX-M packet relayed successfully");
                // Do nothing; we're currently not tracking mesh relays
            }

            @Override
            public void handleOnWriteFailure(UlxError error) {
                Timber.e("ULX-M packet relay failed");
                // Do nothing; we're currently not tracking mesh relays
            }
        };

        // Queue for dispatch
        getIoController().add(ioPacket);
    }

    private void forwardInternetResponsePacket(
            InternetResponsePacket packet,
            @Nullable Device splitHorizon
    ) {
        Timber.i("ULX is forwarding an Internet response packet");

        // Instantiate the IoPacket with the proper next-hop lookup
        IoController.IoPacket ioPacket = new NetworkPacket(packet) {

            @Override
            public Device getDevice() {
                return getBestLinkNextHopDevice(packet.getOriginator(), splitHorizon);
            }

            @Override
            public void handleOnWritten() {
                Timber.i("ULX Internet response packet relayed successfully");
                // Do nothing; we're currently not tracking mesh relays
            }

            @Override
            public void handleOnWriteFailure(UlxError error) {
                Timber.e("ULX Internet response packet relay failed");
                // Do nothing; we're currently not tracking mesh relays
            }
        };

        // Queue for dispatch
        getIoController().add(ioPacket);
    }

    /**
     * Handles an update from a peer device regarding its internet reachability. Updates {@link
     * RoutingTable} and notifies other devices about i-hops count update if necessary
     *
     * @param device     the device which has its i-hops count updated
     * @param iHopsCount new i-hops count for the instance
     */
    private void handleIHopsUpdate(Device device, int iHopsCount) {

        synchronized (getRoutingTable()) {
            getRoutingTable().updateInternetHopsCount(
                    device,
                    iHopsCount
            );

            //noinspection ConstantConditions once non-null, the field is never set to null
            if (isInternetDirectlyReachable) {
                Timber.v(
                        "We have our own internet. " +
                                "No need to propagate i-hops update from another device"
                );
            } else {
                final RoutingTable.InternetLink newBestLink = getRoutingTable()
                        .getBestInternetLink(null);


                if (newBestLink != null) {
                    // Send updated i-hops count to everyone except through which
                    // internet is to be accessed
                    notifyAndSendInternetUpdatePacket(newBestLink.second + 1, newBestLink.first);


                    final RoutingTable.InternetLink secondBestLink = getRoutingTable()
                            .getBestInternetLink(newBestLink.first);

                    // Tell our 'internet provider' device about our alternative i-hops
                    scheduleInternetUpdatePacketForDevice(
                            createInternetUpdatePacket(
                                    secondBestLink != null ? secondBestLink.second + 1 : RoutingTable.HOP_COUNT_INFINITY
                            ),
                            newBestLink.first
                    );
                } else {
                    // Tell everyone that we don't have internet access anymore
                    notifyAndSendInternetUpdatePacket(RoutingTable.HOP_COUNT_INFINITY, null);
                }
            }
        }
    }

    /**
     * Handles an {@link AcknowledgementPacket} being received, which consists
     * of propagating a {@link Delegate} notification for {@link
     * Delegate#onAcknowledgement(NetworkController, Ticket)}.
     * @param device The previous hop {@link Device}.
     * @param packet The {@link AcknowledgementPacket} that was received.
     */
    private void handleAcknowledgementPacketReceived(Device device, AcknowledgementPacket packet) {

        // If the host device is the destination, then the packet is meant for
        // this device, in which case it's forwarded.
        if (packet.getDestination().equals(getHostInstance())) {
            Ticket ticket = new Ticket(packet.getSequenceIdentifier(), packet.getOrigin());
            notifyOnAcknowledgement(ticket);
        } else {

            if (device == null) {
                Timber.e("ULX could not find a device with an input device");
                return;
            }

            forwardMeshPacket(packet, device);
        }
    }

    /**
     * Propagates a notification to the {@link Delegate} giving indication that
     * a {@link DataPacket} has been received. This means that the packet is
     * meant for the host device, and thus will not be redirected to any other
     * devices.
     * @param data The data that was received.
     * @param origin The {@link Instance} that originated.
     */
    private void notifyOnReceived(byte[] data, Instance origin) {
        Delegate delegate = getDelegate();
        if (delegate != null) {
            delegate.onReceived(this, data, origin);
        }
    }

    /**
     * Propagates a notification to the {@link Delegate} giving indication that
     * a {@link DataPacket} was sent, meaning that it was written to the output
     * streams. This is indicated by passing a {@link Ticket}, which will
     * correspond to the operation of the packet having been sent.
     * @param ticket The {@link Ticket} for the event.
     */
    private void notifyOnSent(Ticket ticket) {
        Delegate delegate = getDelegate();
        if (delegate != null) {
            delegate.onSent(this, ticket);
        }
    }

    /**
     * Propagates a notification to the {@link Delegate} giving indication that
     * a {@link DataPacket} could not be sent due to some error. This indication
     * is given through a {@link Ticket} that corresponds to the operation of
     * the packet having been sent.
     * @param ticket The {@link Ticket} for the packet that could not be sent.
     * @param error An error ({@link UlxError}) describing the cause for failure.
     */
    private void notifyOnSendFailure(Ticket ticket, UlxError error) {
        Delegate delegate = getDelegate();
        if (delegate != null) {
            delegate.onSendFailure(this, ticket, error);
        }
    }

    /**
     * Propagates a notification to the {@link Delegate} giving indication that
     * an {@link AcknowledgementPacket} was received, acknowledging a packet
     * that was previously sent. The event of sending that packet corresponds
     * to the given {@link Ticket}.
     * @param ticket The {@link Ticket} for the acknowledged event.
     */
    private void notifyOnAcknowledgement(Ticket ticket) {
        Delegate delegate = getDelegate();
        if (delegate != null) {
            delegate.onAcknowledgement(this, ticket);
        }
    }

    @Override
    public void onInstanceFound(RoutingTable routingTable, Instance instance) {
        notifyOnInstanceFound(instance);
    }

    @Override
    public void onInstanceLost(
            RoutingTable routingTable,
            @NonNull Device lastDevice,
            Instance instance,
            UlxError error
    ) {
        // HOP_COUNT_INFINITY means that the instance is unreachable
        final UpdatePacket updatePacket = new UpdatePacket(
                getSequenceGenerator().generate(),
                instance,
                RoutingTable.HOP_COUNT_INFINITY
        );
        scheduleUpdatePacket(updatePacket, lastDevice);

        // if no internet connection is available, an internetpacketupdate should be sent as well
        final RoutingTable.InternetLink bestInternetLink = getRoutingTable().getBestInternetLink(null);
        boolean isInternetDirectlyAvailable = Boolean.TRUE.equals(isInternetDirectlyReachable);
        if (!isInternetDirectlyAvailable && bestInternetLink == null) {
            notifyAndSendInternetUpdatePacket(RoutingTable.HOP_COUNT_INFINITY, lastDevice);
        }

        notifyOnInstanceLost(instance, error);
    }

    @Override
    public void onConnectivityChanged(boolean isInternetAvailable) {
        Timber.v("Connectivity changed. Internet available: %s", isInternetAvailable);

        final int internetHopCount;
        final RoutingTable.InternetLink bestInternetLink;

        isInternetDirectlyReachable = isInternetAvailable;

        if (isInternetAvailable) {
            internetHopCount = 1;
            // We don't need any link to reach internet
            bestInternetLink = null;
        } else {
            bestInternetLink = getRoutingTable().getBestInternetLink(null);
            internetHopCount = bestInternetLink != null
                    ? Math.min(bestInternetLink.second + 1, RoutingTable.HOP_COUNT_INFINITY)
                    : RoutingTable.HOP_COUNT_INFINITY;
        }

        notifyAndSendInternetUpdatePacket(
                internetHopCount,
                bestInternetLink != null ? bestInternetLink.first : null
        );

        if (bestInternetLink != null) {
            final RoutingTable.InternetLink secondBestLink = getRoutingTable()
                    .getBestInternetLink(bestInternetLink.first);
            final int secondHopCount = secondBestLink != null
                    ? Math.min(secondBestLink.second + 1, RoutingTable.HOP_COUNT_INFINITY)
                    : RoutingTable.HOP_COUNT_INFINITY;
            scheduleInternetUpdatePacketForDevice(
                    createInternetUpdatePacket(secondHopCount),
                    bestInternetLink.first
            );
        }
    }

    /**
     * Send notification to all of the known instances except splitHorizon about internet
     * availability change
     *
     * @param internetHopCount new i-hops count (from the recipients' perspective)
     * @param splitHorizon     device to skip
     */
    @GuardedBy("iHopsLock")
    private void notifyAndSendInternetUpdatePacket(
            int internetHopCount,
            Device splitHorizon
    ) {
        final InternetUpdatePacket packet = createInternetUpdatePacket(internetHopCount);

        final boolean isInternetReachable = internetHopCount != RoutingTable.HOP_COUNT_INFINITY;
        notifyOnInternetConnectionChanged(isInternetReachable);

        for (Device device : getRoutingTable().getDeviceList()) {
            if (!device.equals(splitHorizon)) {
                scheduleInternetUpdatePacketForDevice(packet, device);
            }
        }
    }

    @NonNull
    private InternetUpdatePacket createInternetUpdatePacket(int internetHopCount) {
        return new InternetUpdatePacket(
                getSequenceGenerator().generate(),
                getHostInstance(),
                internetHopCount
        );
    }

    /**
     * Sends notification to the given device about internet availability change
     *
     * @param packet packet to send
     * @param device device to notify
     */
    private void scheduleInternetUpdatePacketForDevice(InternetUpdatePacket packet, Device device) {
        if (Integer.valueOf(packet.getHopCount())
                .equals(sentIHops.put(device, packet.getHopCount()))) {
            Timber.v(
                    "InternetUpdate packet with i-hops count %d won't be sent to [%s], because it is already up-to-date",
                    packet.getHopCount(),
                    device
            );
            return;
        }


        Timber.d("Scheduling packet [%s] for device [%s]", packet, device.getIdentifier());

        getIoController().add(new NetworkPacket(packet) {
            @Override
            public void handleOnWritten() {
                Timber.d("Internet update packet sent");
            }

            @Override
            public void handleOnWriteFailure(UlxError error) {
                Timber.w("Failed to send internet update packet: %s", error.getReason());
            }

            @Override
            public Device getDevice() {
                return device;
            }
        });
    }

    @Override
    public void onLinkUpdate(RoutingTable routingTable, Link link) {
        update(link);
    }

    private void update(Link link) {

        assert link != null;

        int hopCount = Math.min(link.getHopCount() + 1, RoutingTable.HOP_COUNT_INFINITY);

        Timber.i("ULX-M is propagating link update %s", link.toString());

        // This version propagates all updates, but that might turn out to be
        // too much. Future versions may condense several updates together, so
        // that the network is not so flooded.
        UpdatePacket updatePacket = new UpdatePacket(
                getSequenceGenerator().generate(),
                link.getDestination(),
                hopCount
        );

        // Schedule the update packet to be sent
        scheduleUpdatePacket(updatePacket, link.getNextHop());
    }

    @Override
    public void onSplitHorizonLinkUpdate(
            RoutingTable routingTable,
            Device bestLinkDevice,
            Instance destination,
            int hopCount
    ) {
        Timber.i(
                "Sending split-horizon update to %s regarding instance %s. Hop count: %d",
                bestLinkDevice.getIdentifier(),
                destination,
                hopCount
        );

        final UpdatePacket updatePacket = new UpdatePacket(
                getSequenceGenerator().generate(),
                destination,
                hopCount
        );

        scheduleUpdatePacketForDevice(updatePacket, bestLinkDevice);
    }

    /**
     * Propagates the given {@link UpdatePacket} to all {@link Device}s connected in line of sight
     * (LoS).
     *
     * @param updatePacket The packet to propagate.
     * @param splitHorizon A device to ignore, which is the next-hop for the updated link or a
     *                     just-lost device
     */
    private void scheduleUpdatePacket(UpdatePacket updatePacket, @NonNull Device splitHorizon) {

        for (Device device : getRoutingTable().getDeviceList()) {
            Timber.i(
                    "ULX-M scheduling update packet %s to %s with split horizon %s",
                    updatePacket.toString(),
                    device.getIdentifier(),
                    splitHorizon.getIdentifier()
            );

            // Ignore the split horizon
            if (device.equals(splitHorizon)) {
                Timber.i(
                        "ULX-M not propagating update packet %s to device %s because the device is the split horizon",
                        updatePacket,
                        splitHorizon.getIdentifier()
                );
                continue;
            }

            // The update packet is propagated to all devices in direct link
            // (except the split horizon)
            scheduleUpdatePacketForDevice(updatePacket, device);
        }
    }

    /**
     * Send update packet to the given device
     *
     * @param updatePacket The packet
     * @param device       The receiver
     */
    private void scheduleUpdatePacketForDevice(UpdatePacket updatePacket, Device device) {
        getIoController().add(new NetworkPacket(updatePacket) {

            @Override
            public void handleOnWritten() {
                Timber.e("ULX update packet was written");
            }

            @Override
            public void handleOnWriteFailure(UlxError error) {
                Timber.e("ULX update packet was NOT written");
            }

            @Override
            public Device getDevice() {
                return device;
            }
        });
    }

    /**
     * Propagates a {@link Delegate} notification giving indication that an
     * {@link Instance} was found.
     * @param instance The {@link Instance} that was found.
     */
    private void notifyOnInstanceFound(Instance instance) {
        Delegate delegate = getDelegate();
        if (delegate != null) {
            delegate.onInstanceFound(this, instance);
        }
    }

    /**
     * Propagates a {@link Delegate} notification giving indication that an
     * {@link Instance} is no longer reachable.
     * @param instance The {@link Instance} that was lost.
     * @param error An error, describing the failure conditions.
     */
    private void notifyOnInstanceLost(Instance instance, UlxError error) {
        Delegate delegate = getDelegate();
        if (delegate != null) {
            delegate.onInstanceLost(this, instance, error);
        }
    }

    private void notifyOnInternetConnectionChanged(boolean isInternetAvailable) {
        InternetConnectivityDelegate delegate = getInternetConnectivityDelegate();
        if (delegate != null) {
            delegate.onInternetConnectionUpdated(this, isInternetAvailable);
        }
    }

    /**
     * Makes an Internet request by sending the given {@link JSONObject} to the
     * best Internet link available.
     * @param url The server URL.
     * @param jsonObject The JSON object to send.
     * @param test The test identifier.
     */
    public void sendInternet(URL url, JSONObject jsonObject, int test) {
        final Instance originator = getHostInstance();
        final String data = jsonObject.toString();
        final int seqNumber = getSequenceGenerator().generate();

        setInternetRequestTimeout(seqNumber);

        // I'm not a fan of the pattern of passing the InternetRequestDelegate
        // through the stack, but this will work as a work around for now.
        makeInternetRequest(
                originator,
                seqNumber,
                url,
                data,
                test,
                0,
                new InternetRequestDelegate() {

            @Override
            public void onInternetResponse(NetworkController networkController, int code, String message) {
                localNotifyOnInternetResponse(seqNumber, code, message);
            }

            @Override
            public void onInternetRequestFailure(
                    NetworkController networkController,
                    String errorMessage
            ) {
                Timber.e("ULX failed to send an Internet request");
                // We might end up here for several reasons, all of indicating
                // that the request may not proceed. The request proceeds by
                // relying on the mesh.
                final Device nextHop = getBestInternetLinkNextHopDevice(null);
                if (nextHop != null && 0 < RoutingTable.MAXIMUM_HOP_COUNT) {
                    makeMeshInternetRequest(
                            seqNumber,
                            originator,
                            url,
                            data,
                            test,
                            0 // will be incremented by the next hop
                    );
                } else {
                    localNotifyOnInternetRequestFailure(seqNumber, errorMessage);
                }
            }
        });
    }

    private void setInternetRequestTimeout(int seqNumber) {
        internetTimeouts.put(seqNumber, new NonTickingTimer(INTERNET_REQUEST_TIMEOUT_MS) {
            @Override
            public void onFinish() {
                if (internetTimeouts.remove(seqNumber, this)) {
                    final InternetRequestDelegate requestDelegate = getInternetRequestDelegate();
                    if (requestDelegate != null) {
                        requestDelegate.onInternetRequestFailure(
                                NetworkController.this,
                                "Request timed out"
                        );
                    }
                }// else the response was already handled
            }
        }.start());
    }

    /**
     * This method attempts to send an {@code application/json} {@code POST}
     * request to the given {@link URL} with the given {@code data}. If the
     * request succeeds, then that is the response that is returned to the
     * caller. If not, the implementation will fallback to the mesh, and relay
     * an {@link InternetPacket} over the network.
     * @param originator The {@link Instance} that originated the request.
     * @param url The destination {@link URL}.
     * @param data The data to send to the server.
     * @param test The test ID.
     * @param hopCount The number of hops that the request has travelled so far.
     * @param internetRequestDelegate The delegate to get the response back from
     *                                the server.
     */
    private int makeInternetRequest(Instance originator, int sequenceIdentifier, URL url, String data, int test, int hopCount, InternetRequestDelegate internetRequestDelegate) {

        // Don't run networking stuff on the main thread
        ExecutorPool.getInternetExecutor().execute(() -> {
            Timber.i("ULX attempting a direct request to the Internet");

            HttpURLConnection connection = null;

            try {

                // Open the connection. All requests are POST and JSON, for now
                connection = (HttpURLConnection) url.openConnection();
                connection.setRequestMethod("POST");
                connection.setRequestProperty("Content-Type", "application/json");
                connection.setRequestProperty("X-Sequence", Integer.toString(sequenceIdentifier));
                connection.setRequestProperty("X-Hops", Integer.toString(hopCount));
                connection.setRequestProperty("X-Proxy", getHostInstance().getStringIdentifier());
                connection.setRequestProperty("X-Originator", originator.getStringIdentifier());
                connection.setRequestProperty("X-Test", Integer.toString(test));

                connection.setConnectTimeout(INTERNET_CONNECT_TIMEOUT_MS);
                connection.setReadTimeout(INTERNET_READ_TIMEOUT_MS);

                // We're writing and reading
                connection.setDoInput(true);
                connection.setDoOutput(true);

                // Open the stream
                java.io.OutputStream outputStream = connection.getOutputStream();
                OutputStreamWriter outputStreamWriter = new OutputStreamWriter(outputStream);
                BufferedWriter bufferedWriter = new BufferedWriter(outputStreamWriter);

                // Write the data
                bufferedWriter.write(data);
                bufferedWriter.flush();
                bufferedWriter.close();

                // Do the connection
                connection.connect();

                // Read the response
                BufferedReader reader = new BufferedReader(new InputStreamReader(connection.getInputStream()));
                StringBuilder stringBuilder = new StringBuilder();
                String line;

                while ((line = reader.readLine()) != null) {
                    Timber.i("ULX read server response line: %s", line);
                    stringBuilder.append(line).append("\n");
                }

                // Read the response and propagate
                notifyOnInternetResponse(internetRequestDelegate, connection.getResponseCode(), stringBuilder.toString());

            } catch (IOException e) {
                Timber.w(e, "Failed to send internet request");
                notifyOnInternetRequestFailure(
                        internetRequestDelegate,
                        e.getMessage()
                );

            } finally {

                // Close the connection, if one was created
                if (connection != null) {
                    connection.disconnect();
                }
            }
        });

        return sequenceIdentifier;
    }

    /**
     * This method creates an {@link InternetPacket} and registers it with the {@link IoController}
     * to be sent over the network. The next-hop device will be computed when the packet is being,
     * according to the result of calling {@link #getBestInternetLinkNextHopDevice(Device)}.
     *
     * @param url      The destination {@link URL}.
     * @param data     The data to send to the server.
     * @param test     The test ID.
     * @param hopCount hop count between the hosting instance and the originator
     */
    private void makeMeshInternetRequest(
            int sequence,
            Instance originator,
            URL url,
            String data,
            int test,
            int hopCount
    ) {
        Timber.i("ULX attempting a mesh request to the Internet");

        InternetPacket internetPacket = new InternetPacket(
                sequence,
                url,
                data,
                test,
                originator,
                hopCount
        );

        NetworkPacket networkPacket = new NetworkPacket(internetPacket) {

            @Override
            public void handleOnWritten() {
                // Why are we interested on this? There's no event for this at
                // the moment, but maybe future versions will
            }

            @Override
            public void handleOnWriteFailure(UlxError error) {
                String errorMessage = error.getDescription();
                if (originator.equals(getHostInstance())) {
                    // It was our request that failed
                    localNotifyOnInternetRequestFailure(sequence, errorMessage);
                } else {
                    // Forward the failure to the originator
                    final InternetResponsePacket responsePacket = new InternetResponsePacket(
                            sequence,
                            InternetResponsePacket.CODE_IO_GENERIC_FAILURE,
                            errorMessage,
                            originator
                    );
                    forwardInternetResponsePacket(responsePacket, null);
                }
            }

            @Override
            public Device getDevice() {
                return getBestInternetLinkNextHopDevice(null);
            }
        };

        // Send
        getIoController().add(networkPacket);
    }

    /**
     * Propagates a notification to the {@link Delegate} indicating that a
     * response was received from the server for a previous request.
     * @param code The HTTP status code response from the server.
     * @param message The content body received.
     */
    private void notifyOnInternetResponse(InternetRequestDelegate internetRequestDelegate, int code, String message) {
        Timber.i("ULX got a response from the server");
        if (internetRequestDelegate != null) {
            internetRequestDelegate.onInternetResponse(this, code, message);
        }
    }

    /**
     * Propagates a notification to the {@link Delegate} indicating that an Internet request failed.
     * This means that the request could not be completed locally nor could the device request it be
     * sent remotely.
     *
     * @param errorMessage message describing the reason of the failure
     */
    private void notifyOnInternetRequestFailure(
            InternetRequestDelegate internetRequestDelegate,
            String errorMessage
    ) {
        if (internetRequestDelegate != null) {
            internetRequestDelegate.onInternetRequestFailure(this, errorMessage);
        }
    }

    /**
     * Cleans up allocated resources
     */
    public void destroy() {
        networkStateListener.destroy();
    }
}<|MERGE_RESOLUTION|>--- conflicted
+++ resolved
@@ -224,12 +224,8 @@
     private final Instance hostInstance;
 
     private Delegate delegate;
-<<<<<<< HEAD
-    private InternetRequestDelegate internetRequestDelegate;
+    private volatile InternetRequestDelegate internetRequestDelegate;
     private InternetConnectivityDelegate internetConnectivityDelegate;
-=======
-    private volatile InternetRequestDelegate internetRequestDelegate;
->>>>>>> aea24627
 
     // This identifier is used to give a sequence number to packets as they are
     // being dispatched. The sequence begins in 0 and resets at 65535.
